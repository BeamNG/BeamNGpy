"""
.. module:: sensors
    :platform: Windows
    :synopsis: Module containing the various sensors one can attach to a
               vehicle.
    :noindex:

.. moduleauthor:: Marc Müller <mmueller@beamng.gmbh>
.. moduleauthor:: Pascale Maul <pmaul@beamng.gmbh>
.. moduleauthor:: Sedonas <https://github.com/Sedonas>
.. moduleauthor:: Dave Stark <dstark@beamng.gmbh>

This module implements various sensors that can be attached to vehicles to
extract data from simulations.
"""
import base64
import mmap
import os
<<<<<<< HEAD
=======
import math

>>>>>>> f831e825
from abc import ABC, abstractmethod
from logging import DEBUG as DBG_LOG_LEVEL
from logging import getLogger
from xml.dom import minidom
from xml.etree import ElementTree
from xml.etree.ElementTree import Element, SubElement

import numpy as np
from PIL import Image, ImageDraw, ImageFont

from .beamngcommon import LOGGER_ID, BNGValueError

NEAR = 0.01
FAR = 1000

LIDAR_POINTS = 2000000


class AbstractSensor(ABC):
    """
    Abstract Sensor class declaring properties common to the ordinary and noise
    sensors.
    """

    @property
    @abstractmethod
    def data(self):
        pass

    @data.setter
    @abstractmethod
    def data(self, data):
        pass

    @data.deleter
    @abstractmethod
    def data(self):
        pass


class Sensor(AbstractSensor):
    """
    Sensor meta-class declaring methods common to them.
    """

    def __init__(self):
        self._data = dict()

    @property
    def data(self):
        """
        Property used to store sensor readings.
        """
        return self._data

    @data.setter
    def data(self, data):
        self._data = data

    @data.deleter
    def data(self):
        self._data = None

    def __getitem__(self, item):
        return self.data[item]

    def attach(self, vehicle, name):
        """
        Called when the sensor is attached to a :class:`.Vehicle` instance.
        Used to perform sensor setup code before the simulation is started.
        This is called *after* the sensor has been entered into the vehicle's
        map of sensors under the given name.

        Args:
            vehicle (:class:`.Vehicle`): The vehicle instance the sensor is
                                         being attached to.
            name (str): The name the sensor is known under to the vehicle.
        """
        pass

    def detach(self, vehicle, name):
        """
        Called when the sensor is detached from a :class:`.Vehicle` instance.
        Used to perform sensor teardown code after the simulation is finished.
        This is called *after* the sensor has been removed from the
        vehicle's map of sensors under the given name.

        Args:
            vehicle (:class:`.Vehicle`): The vehicle instance the sensor is
                                         being detached from.
            name (str): The name the sensor was known under to the vehicle.
        """
        pass

    def encode_engine_request(self):
        """
        Called to retrieve this sensor's data request to the engine as a
        dictionary. The dictionary returned by this method will be bundled
        along the vehicle's other sensors' requests as a SensorRequest to the
        game's engine.

        Note:
            Sensors require corresponding code in the simulator to handle
            requests.

        Example:
            Consult the implementation of the :class:`.Camera` sensor for a
            good example of an engine request.

        Returns:
            The request to send to the engine as a dictionary.
        """
        return None

    def encode_vehicle_request(self):
        """
        Called to retrieve this sensor's request to the vehicle as a
        dictionary. The dictionary returned by this method will be bundled
        along the vehicle's other sensors' requests as a SensorRequest to the
        attached vehicle.

        Note:
            Sensors require corresponding code in the simulator to handle
            requests.

        Example:
            Consult the implementation of the :class:`.Electrics` sensor for a
            good example of a vehicle request.

        Returns:
            The request to send to the vehicle as a dictionary.
        """
        return None

    def decode_response(self, resp):
        """
        Called to do post-processing on sensor data obtained from the
        simulation. This method is called after raw simulation data is received
        and the resulting processed data is considered the result of a sensor
        request.

        Example:
            Consult the implementation of the :class:`.Camera` sensor for a
            good example of decoding sensor data.
        """
        return resp

    def connect(self, bng, vehicle):
        """
        Called when the attached vehicle is being initialised in the
        simulation. This method is used to perform setup code that requires the
        simulation to be running.
        """
        pass

    def disconnect(self, bng, vehicle):
        """
        Called when the attached vehicle is being removed from simulation. This
        method is used to perform teardown code after the simulation.
        """
        pass

    def get_engine_flags(self):
        """
        Called to retrieve a dictionary of settings in the engine this sensor
        requires.

        Returns:
            A dictionary of flags to set in the engine for this sensor to
            function.
        """
        return dict()


class Camera(Sensor):
    """
    A camera sensor provides several types of image data from a user-defined
    perspective relative to the vehicle. It can provide the following types of
    data:
    * Colour images
    * Pixel-wise depth
    * Pixel-wise object annotation
    * Pixel-wise instance annotation to separate overlapping objects of the
      same type
    A single camera sensor can be configured to provide any or all of these
    data at once, ensuring they all align to the same perspective.
    """

    @staticmethod
    def extract_bboxes(semantic, instance, classes):
        """
        Analyzes the given semantic annotation and instance annotation images
        for its object bounding boxes. The identified objects are returned as
        a list of dictionaries containing their bounding box corners, class
        of object according to the corresponding color in the semantic
        annotations and the provided class mapping, and the color of the
        object in the instance annotation.
        Args:
            semantic (:class:`.Image`): The image containing semantic
                                        annotation information
            instance (:class:`.Image`): The image containing instance
                                        annotation information
            classes (dict): A mapping of colors to their class names to
                            identify object types based on the semantic
                            annotation information. The keys in this dictionary
                            are the respective colors expressed as a 24bit
                            integer, i.e. `r * 256^2 + g * 256 + b`.
        Returns:
            A list of bounding boxes specified as dictionaries. One example
            bounding box dictionary contains:
            .. code-block:: python
                'bbox': [minx, miny, maxx, maxy],
                'color': [233, 11, 15],
                'class': ['CAR'],
            Where minx, miny, maxx, maxy specify the corners of the bounding
            box, color contains the RGB color of the object in the instance
            annotations, and class the object type identified through the
            given class mapping.
        """

        semantic = np.array(semantic)
        instance = np.array(instance)

        if semantic.shape != instance.shape:
            raise BNGValueError('Provided semantic and instance annotation '
                                'images have different sizes.')

        bboxes = {}

        for y in range(semantic.shape[0]):
            for x in range(semantic.shape[1]):
                color = instance[y, x]
                color_key = color[0] * 256 * 256 + color[1] * 256 + color[2]
                if color_key == 0:
                    continue

                clazz = semantic[y, x]
                clazz_key = clazz[0] * 256 * 256 + clazz[1] * 256 + clazz[2]

                if classes[clazz_key] == 'BACKGROUND':
                    continue

                if color_key in bboxes:
                    entry = bboxes[color_key]
                    bbox = entry['bbox']
                    bbox[0] = min(bbox[0], x)
                    bbox[1] = min(bbox[1], y)
                    bbox[2] = max(bbox[2], x)
                    bbox[3] = max(bbox[3], y)
                else:
                    entry = {
                        'bbox': [x, y, x, y],
                        'class': classes[clazz_key],
                        'color': [*color],
                    }
                    bboxes[color_key] = entry

        ret = []
        for _, v in bboxes.items():
            ret.append(v)
        return ret

    @staticmethod
    def export_bbox_xml(bboxes, folder=None, filename=None, path=None,
                        database=None, size=None):
        """
        Exports the given list of bounding boxes to the Pascal-VOC XML
        standard. The bounding box list is expected to be in the format that
        `extract_bboxes` returns. Additional properties to this function
        correspond to tags in the Pascal-VOC standard.
        Args:
            bboxes (list): The list of bounding boxes the export. Consult the
                           documentation of `extract_bboxes` for information
                           on its expected structure.
            folder (str): Contents of the `<folder>` tag. Optional.
            filename (str): Contents of the `<filename>` tag. Optional.
            path (str): Contents of the `<path>` tag. Optional.
            database (str): Contents of the `<database>` tag. Optional.
            size (tuple): Contents of the `<size>` tag. It's expected to be a
                          tuple of the image width, height, and depth.
                          Optional.
        Returns:
            XML string encoding the given list of bounding boxes according to
            Pascal-VOC.
        """
        root = Element('annotation')

        if folder:
            folder_elem = SubElement(root, 'folder')
            folder_elem.text = folder

        if filename:
            file_elem = SubElement(root, 'filename')
            file_elem.text = filename

        if path:
            path_elem = SubElement(root, 'path')
            path_elem.text = path

        if database:
            source = SubElement(root, 'source')
            database_elem = SubElement(source, 'database')
            database_elem.text = database

        if size:
            size_elem = SubElement(root, 'size')

            width = SubElement(size_elem, 'width')
            width.text = str(size[0])

            height = SubElement(size_elem, 'height')
            height.text = str(size[1])

            depth = SubElement(size_elem, 'depth')
            depth.text = str(size[2])

        segmented = SubElement(root, 'segmented')
        segmented.text = '0'

        for idx, bbox in enumerate(bboxes):
            object_elem = SubElement(root, 'object')
            name = SubElement(object_elem, 'name')
            name.text = '{}_{}'.format(bbox['class'], idx)

            pose = SubElement(object_elem, 'pose')
            pose.text = 'Unspecified'

            truncated = SubElement(object_elem, 'truncated')
            truncated.text = '0'

            difficult = SubElement(object_elem, 'difficult')
            difficult.text = '0'

            bndbox = SubElement(object_elem, 'bndbox')

            xmin = SubElement(bndbox, 'xmin')
            xmin.text = str(bbox['bbox'][0])

            ymin = SubElement(bndbox, 'ymin')
            ymin.text = str(bbox['bbox'][1])

            xmax = SubElement(bndbox, 'xmax')
            xmax.text = str(bbox['bbox'][2])

            ymax = SubElement(bndbox, 'ymax')
            ymax.text = str(bbox['bbox'][3])

        ret = ElementTree.tostring(root, 'utf-8')
        ret = minidom.parseString(ret)
        return ret.toprettyxml(indent='  ')

    @staticmethod
    def draw_bboxes(bboxes, color, width=3, font='arial.ttf', fontsize=14):
        """
        Draws the given list of bounding boxes onto the given image. The boxes
        are drawn with the given width of outlines in pixels and the given font
        and size configuration. The given image is not directly modified and
        the boxes are drawn onto a copy. The bboxes are expected to be in the
        format returned by `extract_bboxes`.
        Args:
            bboxes (list): List of bounding boxes to draw. Consult the
                           documentation of `extract_bboxes` for information
                           on the structure of this list.
            color (:class:`.Image`): The image to draw bounding boxes on. Will
                                     be copied and not modified in place.
            width (int): The width of bounding box outlines in pixels.
            font (str): A string specifying the font bounding box labels are
                        supposed to have.
            fontsize (int): The font size to draw labels with.
        Returns:
            A `:class:`.Image` that is a copy of the given image with bounding
            boxes drawn onto it.
        """

        color = color.copy()
        draw = ImageDraw.Draw(color)

        font = ImageFont.truetype(font=font, size=fontsize)

        for idx, bbox in enumerate(bboxes):
            bbox_color = bbox['color']
            bbox_color = (bbox_color[0], bbox_color[1], bbox_color[2])
            bbox_corners = bbox['bbox']
            draw.rectangle(bbox_corners, outline=bbox_color, width=width)

            text = '{}_{}'.format(bbox['class'], idx)
            text_pos = (bbox_corners[0], bbox_corners[3])
            text_anchor = 'lt'

            if text_pos[1] > color.size[1] * 0.9:
                text_pos = (bbox_corners[0], bbox_corners[1])
                text_anchor = 'lb'

            draw.text(text_pos, text, fill='#FFFFFF', stroke_width=2,
                      stroke_fill='#000000', font=font, anchor=text_anchor)

        return color

    def __init__(self, pos, direction, fov, resolution, near_far=(NEAR, FAR),
                 colour=False, depth=False, depth_distance=(NEAR, FAR),
                 depth_inverse=False, annotation=False, instance=False,
                 shmem=True):
        """
        The camera sensor is set up with a fixed offset position and
        directional vector to face relative to the vehicle. This means as the
        vehicle moves and rotates, the camera is moved and rotated accordingly.
        Besides position and orientation, the image can further be customised
        with the FoV angle the camera should have, the resolution of the
        image(s) it outputs, and the near/far plane at which objects get
        clipped from view.
        Which sensor data to provide can be indicated using boolean flags for
        the corresponding type. The way data is transmitted can be chosen via
        the `shmem` flag. When true, the data is exchanged via a region of
        memory shared with the simulator. This is a lot faster, but has the
        downside of requiring the Python process and the simulator to be on the
        same machine. When false, data is sent via a socket and thus possible
        to be transmitted over network.
        Args:
            pos (tuple): (x,y,z) tuple of the camera's position offset relative
                         to the vehicle it's attached to.
            direction (tuple): (x,y,z) tuple expressing the direction vector
                               the camera is facing.
            fov (float): The Field of View of the camera.
            resolution (tuple): (width,height) tuple encoding the camera's
                                output resolution.
            near_far (tuple): (near,far) tuple of the distance below which and
                              after which geometry gets clipped. Usually
                              does not need to be changed.
            colour (bool): Whether to output colour information.
            depth (bool): Whether to output depth information.
            depth_distance (tuple): (near,far) tuple of the distance range
                                    depth values should be mapped between.
                                    For example, a distance_scale of (10, 50)
                                    would mean geometry closer than 10 would
                                    be mapped to black and geometry further
                                    than 50 would be mapped to white. All
                                    distances in-between are interpolated
                                    accordingly.
            depth_inverse (bool): If true, depth values are inversed so that
                                  geometry that is closer is white instead
                                  of black, and geometry that is further is
                                  black instead of white. This is more
                                  typical behaviour of real-life stereo
                                  cameras that output depth images.
            annotation (bool): Whether to output annotation information.
            instance (bool): Whether to output instance annotation information.
            shmem (bool): Whether to use shared memory for sensor data
                          transmission.
        """
        super().__init__()
        self.logger = getLogger(f'{LOGGER_ID}.Camera')
        self.logger.setLevel(DBG_LOG_LEVEL)
        self.pos = pos
        self.direction = direction
        self.fov = fov
        self.resolution = resolution
        self.near_far = near_far

        self.colour = colour
        self.depth = depth
        self.depth_distance = depth_distance
        self.depth_inverse = depth_inverse
        self.annotation = annotation
        self.instance = instance
        id = ['colour', 'depth', 'annotation', 'instance']
        properties = [self.colour, self.depth, self.annotation, self.instance]
        properties = [id for id, prop in zip(id, properties) if properties]
        properties = ', '.join(properties)
        self.logger.debug(f'Set up camera to render {properties} images.')

        self.shmem = shmem
        self.colour_handle = None
        self.colour_shmem = None
        self.depth_handle = None
        self.depth_shmem = None
        self.annotation_handle = None
        self.annotation_shmem = None
        self.instance_handle = None
        self.instance_shmem = None

    def attach(self, vehicle, name):
        """
        This method is called when the camera is attached and allocates
        shared memory space to house the sensor data the camera is supposed
        to provide.
        Args:
            vehicle (:class:`.Vehicle`): The vehicle the camera is being
                                         attached to.
            name (str): The name of the camera.
        """
        if self.shmem:
            self.logger.debug('Initializing shared memory.')
            pid = os.getpid()
            prefix = ''
            if vehicle:
                prefix = vehicle.vid
            size = self.resolution[0] * self.resolution[1] * 4
            if self.colour:
                self.colour_handle = '{}.{}.{}.colour'
                self.colour_handle = self.colour_handle.format(pid, prefix, name)
                self.colour_shmem = mmap.mmap(0, size, self.colour_handle)
                self.logger.debug('Bound shmem for colour: {self.colour_handle}')

            if self.depth:
                self.depth_handle = '{}.{}.{}.depth'
                self.depth_handle = self.depth_handle.format(pid, prefix, name)
                self.depth_shmem = mmap.mmap(0, size, self.depth_handle)
                self.logger.debug(f'Bound shmem for depth: {self.depth_handle}')

            if self.annotation:
                self.annotation_handle = '{}.{}.{}.annotate'
                self.annotation_handle = self.annotation_handle.format(pid, prefix, name)
                self.annotation_shmem = mmap.mmap(0, size, self.annotation_handle)
                self.logger.debug('Bound shmem for annotation: 'f'{self.annotation_handle}')

            if self.instance:
                self.instance_handle = '{}.{}.{}.instance'
                self.instance_handle = self.instance_handle.format(pid, prefix, name)
                self.instance_shmem = mmap.mmap(0, size, self.instance_handle)
                self.logger.debug('Bound shmem for instance: 'f'{self.instance_handle}')

    def detach(self, vehicle, name):
        """
        This method is called when the camera is detached from the vehicle. It
        de-allocates the shared memory space obtained for sensor data.
        Args:
            vehicle (:class:`.Vehicle`): The vehicle the camera is being
                                         detached from.
            name (str): The name of the camera.
        """
        if self.colour_shmem:
            self.logger.debug('Unbinding shmem for color: '
                              f'{self.colour_handle}')
            self.colour_shmem.close()

        if self.depth_shmem:
            self.logger.debug('Unbinding shmem for depth: '
                              f'{self.depth_handle}')
            self.depth_shmem.close()

        if self.annotation_shmem:
            self.logger.debug('Unbinding shmem for annotation: '
                              f'{self.annotation_handle}')
            self.annotation_shmem.close()

        if self.instance_shmem:
            self.logger.debug('Unbinding shmem for instance: '
                              f'{self.instance_handle}')
            self.instance_shmem.close()

    def connect(self, bng, vehicle):
        """
        This method is called when the vehicle is set up in the simulation.
        It's used to inform the simulation about the shared memory used to
        exchange sensor data for this camera.
        Args:
            bng (:class:`.BeamNGpy`): Running instance of BeamNGpy.
            vehicle (:class:`.Vehicle`): The vehicle being connected.
        """
        size = self.resolution[0] * self.resolution[1] * 4  # RGBA / L are 4bbp

        if self.colour_shmem:
            bng.open_shmem(self.colour_handle, size)

        if self.depth_shmem:
            bng.open_shmem(self.depth_handle, size)

        if self.annotation_shmem:
            bng.open_shmem(self.annotation_handle, size)

        if self.instance_shmem:
            bng.open_shmem(self.instance_handle, size)

    def disconnect(self, bng, vehicle):
        """
        This method is called when the vehicle is disconnected from the
        simulation. It's used to tell the simulation to close the shared memory
        used to exchange sensor data for this camera.
        Args:
            bng (:class:`.BeamNGpy`): Running instance of BeamNGpy.
            vehicle (:class:`.Vehicle`): The vehicle being disconnected.
        """
        if self.colour_shmem:
            bng.close_shmem(self.colour_handle)

        if self.depth_shmem:
            bng.close_shmem(self.depth_handle)

        if self.annotation_shmem:
            bng.close_shmem(self.annotation_handle)

        if self.instance_shmem:
            bng.close_shmem(self.instance_handle)

    def encode_engine_request(self):
        """
        This method encodes a render request to the simulation engine along
        with the properties this camera is configured with.
        Returns:
            The request to the engine as a dictionary. This dictionary contains
            fields for each property of the requested render and which modes
            (colour, depth, annotation) to render in.
        """
        req = dict(type='Camera')

        if self.colour_shmem:
            req['color'] = self.colour_handle
        else:
            req['color'] = None

        if self.depth_shmem:
            req['depth'] = self.depth_handle
        else:
            req['depth'] = None

        if self.annotation_shmem:
            req['annotation'] = self.annotation_handle
        else:
            req['annotation'] = None

        if self.instance_shmem:
            req['instance'] = self.instance_handle
        else:
            req['instance'] = None

        req['pos'] = [float(f) for f in self.pos]
        req['direction'] = [float(f) for f in self.direction]
        req['fov'] = self.fov
        req['resolution'] = [int(i) for i in self.resolution]
        req['near_far'] = [float(f) for f in self.near_far]
        req['shmem'] = self.shmem

        return req

    def decode_image(self, buffer, width, height, channels, dtype=np.uint8):
        img_d = base64.b64decode(buffer)
        img_d = np.frombuffer(img_d, dtype=dtype)
        if channels > 1:
            img_d = img_d.reshape(height, width, channels)
        else:
            img_d = img_d.reshape(height, width)
        return Image.fromarray(img_d)

    def depth_buffer_processing(self, depth_d):

        # Sort the depth values, and cache the sorting map.
        sort_index = np.argsort(depth_d)
        s_data = []
        for i in range(len(depth_d)):
            s_data.append(depth_d[sort_index[i]])

        # Compute an array of unique depth values, sensitive to some epsilon.
        size = len(s_data)
        unique = []
        unique.append(s_data[0])
        current = s_data[0]
        for i in range(1, size):
            if abs(s_data[i] - current) > 0.01:
                unique.append(s_data[i])
                current = s_data[i]

        # Distribute (mark) the individual intensity values throughout the sorted unique distance array.
        intensity_marks = []
        intensity_marks.append(0)
        i_recip = 1 / 255
        for i in range(254):
            intensity_marks.append(unique[math.floor(len(unique) * i * i_recip)])
        intensity_marks.append(1e12)

        # In the sorted depth values array, convert the depth value array into intensity values.
        depth_intensity_sorted = np.zeros((size))
        im_index = 0
        for i in range(size):
            depth_intensity_sorted[i] = im_index
            if s_data[i] >= intensity_marks[im_index + 1]:
                im_index = im_index + 1

        # Re-map the depth values back to their original order.
        depth_intensity = np.zeros((size))
        for i in range(len(depth_d)):
            if self.depth_inverse:
                depth_intensity[sort_index[i]] = 255 - depth_intensity_sorted[i]
            else:
                depth_intensity[sort_index[i]] = depth_intensity_sorted[i]

        return depth_intensity

    def decode_b64_response(self, resp):
        decoded = dict(type='Camera')
        img_w = resp['width']
        img_h = resp['height']

        if self.colour:
            decoded['colour'] = self.decode_image(resp['colorRGB8'],
                                                  img_w, img_h, 4)

        if self.annotation:
            decoded['annotation'] = self.decode_image(resp['annotationRGB8'],
                                                      img_w, img_h, 4)

        if self.instance:
            decoded['instance'] = self.decode_image(resp['instanceRGB8'],
                                                    img_w, img_h, 4)

        if self.depth:
            raw_depth_data = resp['depth32F']
            img_d = base64.b64decode(raw_depth_data)
            img_d = np.frombuffer(img_d, dtype=np.float32)
            img_d = self.depth_buffer_processing(img_d)
            img_d = img_d.reshape(img_h, img_w)
            decoded['depth'] = Image.fromarray(img_d)

        return decoded

    def decode_shmem_response(self, resp):
        """
        This method obtains sensor data written to shared memory and decodes
        them as images. The resulting data is returned as a dictionary. This
        dictionary contains an entry for each requested image type that is
        mapped to a :class:`PIL.Image` instance.
        Args:
            resp (dict): The raw sensor data as a dictionary that was returned
                         by the simulation.
        Returns:
            The decoded response as a dictionary.
        """
        decoded = dict(type='Camera')
        img_w = resp['width']
        img_h = resp['height']

        size = img_w * img_h * 4

        if self.colour_shmem:
            if 'color' in resp.keys():
                self.colour_shmem.seek(0)
                colour_d = self.colour_shmem.read(size)
                colour_d = np.frombuffer(colour_d, dtype=np.uint8)
                colour_d = colour_d.reshape(img_h, img_w, 4)
                decoded['colour'] = Image.fromarray(colour_d)
            else:
                msg = 'Color buffer failed to render. '\
                      'Check that you aren\'t running on low settings.'
                self.logger.error(msg)

        if self.annotation_shmem:
            if 'annotation' in resp.keys():
                self.annotation_shmem.seek(0)
                annotate_d = self.annotation_shmem.read(size)
                annotate_d = np.frombuffer(annotate_d, dtype=np.uint8)
                annotate_d = annotate_d.reshape(img_h, img_w, 4)
                decoded['annotation'] = Image.fromarray(annotate_d)
            else:
                msg = 'Color buffer failed to render. '\
                      'Check that you aren\'t running on low settings.'
                self.logger.error(msg)

        if self.depth_shmem:
            if 'depth' in resp.keys():
                self.depth_shmem.seek(0)
                depth_d = self.depth_shmem.read(size)
                depth_d = np.frombuffer(depth_d, dtype=np.float32)

                depth_intensity = self.depth_buffer_processing(depth_d)
                
                depth_intensity = depth_intensity.reshape(img_h, img_w)
                depth_intensity= np.uint8(depth_intensity)
                decoded['depth'] = Image.fromarray(depth_intensity)
            else:
                self.logger.error('Depth buffer failed to render. '
                                  'Check that you aren\'t running '
                                  'on low settings.')

        if self.instance_shmem:
            if 'instance' in resp.keys():
                self.instance_shmem.seek(0)
                instance_d = self.instance_shmem.read(size)
                instance_d = np.frombuffer(instance_d, dtype=np.uint8)
                instance_d = instance_d.reshape(img_h, img_w, 4)
                decoded['instance'] = Image.fromarray(instance_d)
            else:
                self.logger.error('Instance buffer failed to render. '
                                  'Check that you aren\'t running on low settings.')

        return decoded

    def decode_response(self, resp):
        if self.shmem:
            return self.decode_shmem_response(resp)
        else:
            return self.decode_b64_response(resp)

    def get_engine_flags(self):
        """
        Called to retrieve settings for the simulation engine. Depending on the
        types of data this camera is supposed to provide, this method returns
        a dictionary enabling certain render modes in the engine.
        """
        flags = dict()
        if self.annotation:
            flags['annotations'] = True
        return flags

class Lidar(Sensor):
    max_points = LIDAR_POINTS
    shmem_size = LIDAR_POINTS * 3 * 4

    def __init__(self, useSharedMemory=False, 
                    updateTime=0.05, updatePriority=0.0,
                    pos=(0, 0, 1.7), dir=(0, -1, 0), 
                    vres=64, vAngle=26.9, rps=2200000, hz=20, hAngle=360, maxDist=120, 
                    isVisualised=True, isAnnotated=False,
                    isStatic=False, isSnappingDesired=False, isForceInsideTriangle=False):
        """
        The LiDAR sensor provides 3D point clouds representing the environment
        as detected by a pulsing laser emitted from the vehicle. The range,
        position, and refresh rate of this sensor can be customised.
        """
        super().__init__()
        self.logger = getLogger(f"{LOGGER_ID}.Lidar")
        self.logger.setLevel(DBG_LOG_LEVEL)

        self.useSharedMemory = useSharedMemory
        self.handle = None
        self.shmem = None
        self.updateTime = updateTime
        self.updatePriority = updatePriority
        self.pos = pos
        self.dir = dir
        self.vres = vres
        self.vAngle = vAngle
        self.rps = rps
        self.hz = hz
        self.hAngle = hAngle
        self.maxDist = maxDist
        self.isVisualised = isVisualised
        self.isAnnotated = isAnnotated
        self.isStatic = isStatic
        self.isSnappingDesired = isSnappingDesired
        self.isForceInsideTriangle = isForceInsideTriangle

    def attach(self, vehicle, name):
        """
        Called when the liDAR sensor is attached to a vehicle. This method
        allocates shared memory space to exchange liDAR data with the engine.

        Args:
            vehicle (:class:`.Vehicle`): The vehicle the sensor is being
                                         attached to.
            name (str): The name of the sensor.
        """
        pid = os.getpid()
        self.handle = '{}.{}.{}.lidar'.format(pid, vehicle.vid, name)
        if self.useSharedMemory:
            self.shmem = mmap.mmap(0, Lidar.shmem_size, self.handle)
            self.logger.debug(f'Bound memory for LiDAR: {self.handle}')

    def detach(self, vehicle, name):
        """
        Called when the LiDAR sensor is detached from a vehicle. This method
        de-allocates the shared memory used to exchange LiDAR data with the
        engine.

        Args:
            vehicle (:class:`.Vehicle`): The vehicle the sensor is being
                                         detached from.
            name (str): The name of the sensor.
        """
        if self.useSharedMemory:
            self.logger.debug('Closing shmem.')
            self.shmem.close()

    def connect(self, bng, vehicle):
        """
        Called when the LiDAR sensor is connected to a vehicle.
        Args:
            vehicle (:class:`.Vehicle`): The vehicle the sensor is being connected to.
        """
        if self.useSharedMemory:
            bng.open_lidar(self.handle, vehicle, self.useSharedMemory, self.handle, Lidar.shmem_size, requested_update_time=self.updateTime, 
                update_priority=self.updatePriority, pos=self.pos, dir=self.dir, vertical_resolution=self.vres, vertical_angle=self.vAngle, 
                rays_per_second=self.rps, frequency=self.hz, horizontal_angle=self.hAngle, max_distance=self.maxDist, is_visualised=self.isVisualised, 
                is_annotated=self.isAnnotated, is_static=self.isStatic, is_snapping_desired=self.isSnappingDesired, 
                is_force_inside_triangle = self.isForceInsideTriangle)
        else:
            bng.open_lidar(self.handle, vehicle, self.useSharedMemory, '', 0, requested_update_time=self.updateTime, update_priority=self.updatePriority, 
                pos=self.pos, dir=self.dir, vertical_resolution=self.vres, vertical_angle=self.vAngle, rays_per_second=self.rps, frequency=self.hz, 
                horizontal_angle=self.hAngle, max_distance=self.maxDist, is_visualised=self.isVisualised, is_annotated=self.isAnnotated,
                is_static=self.isStatic, is_snapping_desired=self.isSnappingDesired, is_force_inside_triangle = self.isForceInsideTriangle)

    def disconnect(self, bng, vehicle):
        bng.close_lidar(self.handle)

    def encode_engine_request(self):
        """
        Called to obtain the engine request for this LiDAR sensor. Encodes the
        properties of this LiDAR  to obtain data according to them.

        Returns:
            The engine request containing the settings of this LiDAR  sensor as
            a dictionary.
        """
        req = dict(type='Lidar')
        req['name'] = self.handle
        req['shmem'] = self.useSharedMemory
        return req

    def decode_response(self, resp):
        """
        Reads the raw point cloud the simulation wrote to the shared memory and
        creates a numpy array of points from them. The recoded response is
        returned as a dictionary with the numpy array in the ``points`` entry.

        Returns:
            The decoded response as a dictionary with the point cloud as a
            numpy array in the ``points`` entry. The numpy array is a linear
            sequence of coordinate triplets in the form of [x0, y0, z0, x1,
            y1, z1, ..., xn, yn, zn].
        """
        points_buf = None
        if self.useSharedMemory:
            size = self.shmem_size
            self.shmem.seek(0)
            points_buf = self.shmem.read(size)
            points_buf = np.frombuffer(points_buf, dtype=np.float32)
        else:
            points_buf = resp['points']
            points_buf = np.array(points_buf, dtype=np.float32)

        assert points_buf.size % 3 == 0
        resp = dict(type='Lidar')
        resp['points'] = points_buf
        return resp

    def get_engine_flags(self):
        """
        Returns: a dictionary with the engine flag to enable Lidar.
        """
        flags = dict(lidar=True)
        return flags


class GForces(Sensor):
    """
    This sensor is used to obtain the GForces acting on a vehicle.

    # TODO: GForce sensor for specific points on/in the vehicle
    """

    def __init__(self):
        super().__init__()

    def encode_vehicle_request(self):
        req = dict(type='GForces')
        return req


class Electrics(Sensor):
    """
    This sensor is used to retrieve various values made available by the car's
    eletrics systems. These values include:

    # TODO: List all the electrics.lua values.
    - abs (int): ABS state
    - abs_active (bool):
    - airspeed (float): Airspeed
    - airflowspeed (float):
    - altitude (float): Z axis position
    - avg_wheel_av (float):
    - brake (int): Brake value
    - brake_lights (int):
    - brake_input (int): Brake input value
    - check_engine (bool): Check engine light state.
    - clutch (int): Clutch value
    - clutch_input (int): Clutch input value
    - clutch_ratio (int):
    - driveshaft (float): Driveshaft
    - engine_load (float):
    - engine_throttle (int): Engine throttle state
    - esc (int): ESC state. 0 = not present/inactive, 1 = disabled, Blink = active
    - esc_active (bool):
    - exhaust_flow (float):
    - fog_lights (int): Fog light state
    - fuel (float): Percentage of fuel remaining.
    - fuel_capacity (int): Total Fuel Capacity [L].
    - fuel_volume (float):
    - gear (int):
    - gear_a (int): Gear selected in automatic mode.
    - gear_index (int):
    - gear_m (int): Gear selected in manual mode.
    - hazard (int): Hazard light state
    - hazard_signal (bool):
    - headlights (int):
    - highbeam (int): High beam state
    - horn (int):
    - ignition (bool): Engine state
    - left_signal (bool):
    - lightbar (int): Lightbar state
    - lights (int): General light state. 1 = low, 2 = high
    - lowbeam (int): Low beam state
    - lowfuel (bool): Low fuel indicator
    - lowhighbeam (int): Low-high beam state
    - lowpressure (int): Low fuel pressure indicator
    - oil (int):
    - oil_temperature (float): Oil temperature [C].
    - parking (int): Parking lights on/off (not implemented yet)
    - parkingbrake (float): Parking brake state. 0.5 = halfway on
    - parkingbrake_input (int): Parking brake input state
    - radiator_fan_spin (int):
    - reverse (int): Reverse gear state
    - right_signal (bool):
    - rpm (float): Engine RPM
    - rpmspin (float):
    - rpm_tacho (float):
    - running (bool): Engine running state
    - signal_l (int): Left signal state. 0.5 = halfway to full blink
    - signal_r (int): Right signal state. 0.5 = halfway to full blink
    - steering (int): Steering state
    - steering_input (int): Steering input state
    - tcs (int): TCS state. 0 = not present/inactive, 1 = disabled, Blink = active
    - tcs_active (bool):
    - throttle (int): Throttle state
    - throttle_factor (int):
    - throttle_input (int): Throttle input state
    - turnsignal (int): Turn signal value. -1 = Left, 1 = Right,
    gradually 'fades' between values. Use "signal_L" and "signal_R" for flashing indicators.
    - two_step (bool):
    - water_temperature (float): Water temperature [C].
    - wheelspeed (float): Wheel speed [m/s].
    """
    name_map = {
        'absActive': 'abs_active',
        'avgWheelAV': 'avg_wheel_av',
        'brakelights': 'brake_lights',
        'checkengine': 'check_engine',
        'clutchRatio': 'clutch_ratio',
        'engineLoad': 'engine_load',
        'engineThrottle': 'engine_throttle',
        'escActive': 'esc_active',
        'exhaustFlow': 'exhaust_flow',
        'fog': 'fog_lights',
        'fuelVolume': 'fuel_volume',
        'fuelCapacity': 'fuel_capacity',
        'gear_A': 'gear_a',
        'gearIndex': 'gear_index',
        'gear_M': 'gear_m',
        'hazard_enabled': 'hazard_signal',
        'isShifting': 'is_shifting',
        'lights_state': 'headlights',
        'oiltemp': 'oil_temperature',
        'radiatorFanSpin': 'radiator_fan_spin',
        'rpmTacho': 'rpm_tacho',
        'signal_L': 'signal_l',
        'signal_left_input': 'left_signal',
        'signal_R': 'signal_r',
        'signal_right_input': 'right_signal',
        'tcsActive': 'tcs_active',
        'throttleFactor': 'throttle_factor',
        'twoStep': 'two_step',
        'watertemp': 'water_temperature',
    }

    def __init__(self):
        super().__init__()

    def _rename_values(self, vals):
        """
        The values returned from the game often don't follow any naming
        convention and especially don't follow this library's, so we rename
        some of them here to be more consistent.
        """

        for k, v in Electrics.name_map.items():
            if k in vals:
                vals[v] = vals[k]
                del vals[k]
        return vals

    def _reassign_values(self, vals):
        if 'left_signal' in vals:
            vals['left_signal'] = vals['left_signal'] == 1
        if 'right_signal' in vals:
            vals['right_signal'] = vals['right_signal'] == 1
        if 'hazard_signal' in vals:
            vals['hazard_signal'] = vals['hazard_signal'] == 1
        return vals

    def encode_vehicle_request(self):
        req = dict(type='Electrics')
        return req

    def decode_response(self, resp):
        if 'values' in resp:
            ret = self._rename_values(resp['values'])
            ret = self._reassign_values(ret)
            return ret
        return None


class Damage(Sensor):
    """
    The damage sensor retrieves information about how damaged the structure
    of the vehicle is. It's important to realise that this is a sensor that has
    no analogue in real life as it returns a perfect knowledge overview of how
    deformed the vehicle is. It's therefore more of a ground truth than
    simulated sensor data.
    """

    def __init__(self):
        super().__init__()

    def encode_vehicle_request(self):
        req = dict(type='Damage')
        if 'part_damage' in req.keys():
            req['part_damage'] = req['part_damage'] if req['part_damage'] else {}
        return req


class Timer(Sensor):
    """
    The timer sensor keeps track of the time that has passed since the
    simulation started. It provides that information in seconds relative to the
    scenario start and does not represent something like a day time or date. It
    properly handles pausing the simulation, meaning the value of the timer
    sensor does not progress while the simulation is paused.

    When polled, this sensor provides the time in seconds since the start of
    the scenario in a dictionary under the 'time' key.
    """

    def __init__(self):
        super().__init__()

    def encode_engine_request(self):
        req = dict(type='Timer')
        return req


class State(Sensor):
    """
    The state sensor monitors general stats of the vehicle, such as position,
    direction, velocity, etc. It is a default sensor every vehicle has and is
    used to update the vehicle.state attribute.
    """

    def __init__(self):
        super().__init__()
        self.connected = False

    def connect(self, bng, vehicle):
        self.connected = True

    def disconnect(self, bng, vehicle):
        self.connected = False

    def encode_vehicle_request(self):
        req = dict(type='State')
        return req

    def decode_response(self, resp):
        if 'state' in resp:
            return resp['state']

        return None


class IMU(Sensor):
    """
    An IMU measures forces and rotational acceleration at a certain point on a
    vehicle. This can be used to analyze forces acting on certain areas of the
    car (like the driver's position) or estimate the trajectory of a vehicle
    from its rotation and acceleration.
    """

    def __init__(self, pos=None, node=None, name=None, debug=False):
        super().__init__()

        if pos is not None and node is not None:
            raise BNGValueError('Cannot specify both position and node for '
                                'an IMU')

        self._pos = pos
        self._node = node

        self._name = name
        if self._name is None:
            self._name = str(hash(self))

        self._debug = debug

    def connect(self, bng, vehicle):
        if self._pos is not None:
            vehicle.add_imu_position(self._name, self._pos, self._debug)

        if self._node is not None:
            vehicle.add_imu_node(self._name, self._node, self._debug)

    def disconnect(self, bng, vehicle):
        vehicle.remove_imu(self._name)

    def encode_vehicle_request(self):
        req = dict(type='IMU')
        req['name'] = self._name
        return req<|MERGE_RESOLUTION|>--- conflicted
+++ resolved
@@ -14,16 +14,11 @@
 extract data from simulations.
 """
 import base64
+import math
 import mmap
 import os
-<<<<<<< HEAD
-=======
-import math
-
->>>>>>> f831e825
 from abc import ABC, abstractmethod
-from logging import DEBUG as DBG_LOG_LEVEL
-from logging import getLogger
+from logging import DEBUG, getLogger
 from xml.dom import minidom
 from xml.etree import ElementTree
 from xml.etree.ElementTree import Element, SubElement
@@ -32,6 +27,8 @@
 from PIL import Image, ImageDraw, ImageFont
 
 from .beamngcommon import LOGGER_ID, BNGValueError
+from .lidar import Lidar
+from .ultrasonic import Ultrasonic
 
 NEAR = 0.01
 FAR = 1000
@@ -200,11 +197,13 @@
     A camera sensor provides several types of image data from a user-defined
     perspective relative to the vehicle. It can provide the following types of
     data:
+
     * Colour images
     * Pixel-wise depth
     * Pixel-wise object annotation
     * Pixel-wise instance annotation to separate overlapping objects of the
       same type
+
     A single camera sensor can be configured to provide any or all of these
     data at once, ensuring they all align to the same perspective.
     """
@@ -218,6 +217,7 @@
         of object according to the corresponding color in the semantic
         annotations and the provided class mapping, and the color of the
         object in the instance annotation.
+
         Args:
             semantic (:class:`.Image`): The image containing semantic
                                         annotation information
@@ -228,13 +228,17 @@
                             annotation information. The keys in this dictionary
                             are the respective colors expressed as a 24bit
                             integer, i.e. `r * 256^2 + g * 256 + b`.
+
         Returns:
             A list of bounding boxes specified as dictionaries. One example
             bounding box dictionary contains:
+
             .. code-block:: python
+
                 'bbox': [minx, miny, maxx, maxy],
                 'color': [233, 11, 15],
                 'class': ['CAR'],
+
             Where minx, miny, maxx, maxy specify the corners of the bounding
             box, color contains the RGB color of the object in the instance
             annotations, and class the object type identified through the
@@ -291,6 +295,7 @@
         standard. The bounding box list is expected to be in the format that
         `extract_bboxes` returns. Additional properties to this function
         correspond to tags in the Pascal-VOC standard.
+
         Args:
             bboxes (list): The list of bounding boxes the export. Consult the
                            documentation of `extract_bboxes` for information
@@ -302,6 +307,7 @@
             size (tuple): Contents of the `<size>` tag. It's expected to be a
                           tuple of the image width, height, and depth.
                           Optional.
+
         Returns:
             XML string encoding the given list of bounding boxes according to
             Pascal-VOC.
@@ -380,6 +386,7 @@
         and size configuration. The given image is not directly modified and
         the boxes are drawn onto a copy. The bboxes are expected to be in the
         format returned by `extract_bboxes`.
+
         Args:
             bboxes (list): List of bounding boxes to draw. Consult the
                            documentation of `extract_bboxes` for information
@@ -390,6 +397,7 @@
             font (str): A string specifying the font bounding box labels are
                         supposed to have.
             fontsize (int): The font size to draw labels with.
+
         Returns:
             A `:class:`.Image` that is a copy of the given image with bounding
             boxes drawn onto it.
@@ -427,10 +435,12 @@
         The camera sensor is set up with a fixed offset position and
         directional vector to face relative to the vehicle. This means as the
         vehicle moves and rotates, the camera is moved and rotated accordingly.
+
         Besides position and orientation, the image can further be customised
         with the FoV angle the camera should have, the resolution of the
         image(s) it outputs, and the near/far plane at which objects get
         clipped from view.
+
         Which sensor data to provide can be indicated using boolean flags for
         the corresponding type. The way data is transmitted can be chosen via
         the `shmem` flag. When true, the data is exchanged via a region of
@@ -438,6 +448,7 @@
         downside of requiring the Python process and the simulator to be on the
         same machine. When false, data is sent via a socket and thus possible
         to be transmitted over network.
+
         Args:
             pos (tuple): (x,y,z) tuple of the camera's position offset relative
                          to the vehicle it's attached to.
@@ -472,7 +483,7 @@
         """
         super().__init__()
         self.logger = getLogger(f'{LOGGER_ID}.Camera')
-        self.logger.setLevel(DBG_LOG_LEVEL)
+        self.logger.setLevel(DEBUG)
         self.pos = pos
         self.direction = direction
         self.fov = fov
@@ -506,6 +517,7 @@
         This method is called when the camera is attached and allocates
         shared memory space to house the sensor data the camera is supposed
         to provide.
+
         Args:
             vehicle (:class:`.Vehicle`): The vehicle the camera is being
                                          attached to.
@@ -546,6 +558,7 @@
         """
         This method is called when the camera is detached from the vehicle. It
         de-allocates the shared memory space obtained for sensor data.
+
         Args:
             vehicle (:class:`.Vehicle`): The vehicle the camera is being
                                          detached from.
@@ -576,6 +589,7 @@
         This method is called when the vehicle is set up in the simulation.
         It's used to inform the simulation about the shared memory used to
         exchange sensor data for this camera.
+
         Args:
             bng (:class:`.BeamNGpy`): Running instance of BeamNGpy.
             vehicle (:class:`.Vehicle`): The vehicle being connected.
@@ -599,6 +613,7 @@
         This method is called when the vehicle is disconnected from the
         simulation. It's used to tell the simulation to close the shared memory
         used to exchange sensor data for this camera.
+
         Args:
             bng (:class:`.BeamNGpy`): Running instance of BeamNGpy.
             vehicle (:class:`.Vehicle`): The vehicle being disconnected.
@@ -619,6 +634,7 @@
         """
         This method encodes a render request to the simulation engine along
         with the properties this camera is configured with.
+
         Returns:
             The request to the engine as a dictionary. This dictionary contains
             fields for each property of the requested render and which modes
@@ -741,9 +757,11 @@
         them as images. The resulting data is returned as a dictionary. This
         dictionary contains an entry for each requested image type that is
         mapped to a :class:`PIL.Image` instance.
+
         Args:
             resp (dict): The raw sensor data as a dictionary that was returned
                          by the simulation.
+
         Returns:
             The decoded response as a dictionary.
         """
@@ -784,9 +802,9 @@
                 depth_d = np.frombuffer(depth_d, dtype=np.float32)
 
                 depth_intensity = self.depth_buffer_processing(depth_d)
-                
+
                 depth_intensity = depth_intensity.reshape(img_h, img_w)
-                depth_intensity= np.uint8(depth_intensity)
+                depth_intensity = np.uint8(depth_intensity)
                 decoded['depth'] = Image.fromarray(depth_intensity)
             else:
                 self.logger.error('Depth buffer failed to render. '
@@ -823,16 +841,17 @@
             flags['annotations'] = True
         return flags
 
+
 class Lidar(Sensor):
     max_points = LIDAR_POINTS
     shmem_size = LIDAR_POINTS * 3 * 4
 
-    def __init__(self, useSharedMemory=False, 
-                    updateTime=0.05, updatePriority=0.0,
-                    pos=(0, 0, 1.7), dir=(0, -1, 0), 
-                    vres=64, vAngle=26.9, rps=2200000, hz=20, hAngle=360, maxDist=120, 
-                    isVisualised=True, isAnnotated=False,
-                    isStatic=False, isSnappingDesired=False, isForceInsideTriangle=False):
+    def __init__(self, useSharedMemory=False,
+                 updateTime=0.05, updatePriority=0.0,
+                 pos=(0, 0, 1.7), dir=(0, -1, 0),
+                 vres=64, vAngle=26.9, rps=2200000, hz=20, hAngle=360, maxDist=120,
+                 isVisualised=True, isAnnotated=False,
+                 isStatic=False, isSnappingDesired=False, isForceInsideTriangle=False):
         """
         The LiDAR sensor provides 3D point clouds representing the environment
         as detected by a pulsing laser emitted from the vehicle. The range,
@@ -840,7 +859,7 @@
         """
         super().__init__()
         self.logger = getLogger(f"{LOGGER_ID}.Lidar")
-        self.logger.setLevel(DBG_LOG_LEVEL)
+        self.logger.setLevel(DEBUG)
 
         self.useSharedMemory = useSharedMemory
         self.handle = None
@@ -899,16 +918,21 @@
             vehicle (:class:`.Vehicle`): The vehicle the sensor is being connected to.
         """
         if self.useSharedMemory:
-            bng.open_lidar(self.handle, vehicle, self.useSharedMemory, self.handle, Lidar.shmem_size, requested_update_time=self.updateTime, 
-                update_priority=self.updatePriority, pos=self.pos, dir=self.dir, vertical_resolution=self.vres, vertical_angle=self.vAngle, 
-                rays_per_second=self.rps, frequency=self.hz, horizontal_angle=self.hAngle, max_distance=self.maxDist, is_visualised=self.isVisualised, 
-                is_annotated=self.isAnnotated, is_static=self.isStatic, is_snapping_desired=self.isSnappingDesired, 
-                is_force_inside_triangle = self.isForceInsideTriangle)
+            bng.open_lidar(self.handle, vehicle, self.useSharedMemory, self.handle, Lidar.shmem_size,
+                           requested_update_time=self.updateTime, update_priority=self.updatePriority, pos=self.pos,
+                           dir=self.dir, vertical_resolution=self.vres, vertical_angle=self.vAngle,
+                           rays_per_second=self.rps, frequency=self.hz, horizontal_angle=self.hAngle,
+                           max_distance=self.maxDist, is_visualised=self.isVisualised, is_annotated=self.isAnnotated,
+                           is_static=self.isStatic, is_snapping_desired=self.isSnappingDesired,
+                           is_force_inside_triangle=self.isForceInsideTriangle)
         else:
-            bng.open_lidar(self.handle, vehicle, self.useSharedMemory, '', 0, requested_update_time=self.updateTime, update_priority=self.updatePriority, 
-                pos=self.pos, dir=self.dir, vertical_resolution=self.vres, vertical_angle=self.vAngle, rays_per_second=self.rps, frequency=self.hz, 
-                horizontal_angle=self.hAngle, max_distance=self.maxDist, is_visualised=self.isVisualised, is_annotated=self.isAnnotated,
-                is_static=self.isStatic, is_snapping_desired=self.isSnappingDesired, is_force_inside_triangle = self.isForceInsideTriangle)
+            bng.open_lidar(
+                self.handle, vehicle, self.useSharedMemory, '', 0, requested_update_time=self.updateTime,
+                update_priority=self.updatePriority, pos=self.pos, dir=self.dir, vertical_resolution=self.vres,
+                vertical_angle=self.vAngle, rays_per_second=self.rps, frequency=self.hz, horizontal_angle=self.hAngle,
+                max_distance=self.maxDist, is_visualised=self.isVisualised, is_annotated=self.isAnnotated,
+                is_static=self.isStatic, is_snapping_desired=self.isSnappingDesired,
+                is_force_inside_triangle=self.isForceInsideTriangle)
 
     def disconnect(self, bng, vehicle):
         bng.close_lidar(self.handle)
@@ -1200,6 +1224,9 @@
         if pos is not None and node is not None:
             raise BNGValueError('Cannot specify both position and node for '
                                 'an IMU')
+        if pos is None and node is None:
+            raise BNGValueError('Either position or node have to be specified '
+                                'for an IMU')
 
         self._pos = pos
         self._node = node
