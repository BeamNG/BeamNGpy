"""
.. module:: scenario
    :platform: Windows
    :synopsis: Contains the main :py:class:`.beamngpy.Scenario` class used to
               define scenarios.

.. moduleauthor:: Marc Müller <mmueller@beamng.gmbh>
.. moduleauthor:: Pascale Maul <pmaul@beamng.gmbh>
.. moduleauthor:: Sedonas <https://github.com/Sedonas>
"""

import copy

from jinja2 import Environment
from jinja2.loaders import PackageLoader
from logging import getLogger
from logging import DEBUG as DGB_LOG_LEVEL

from .beamng import Level

from .beamngcommon import BNGValueError, BNGError, angle_to_quat
from .beamngcommon import quat_as_rotation_mat_str
from .beamngcommon import LOGGER_ID, create_warning


TEMPLATE_ENV = Environment(loader=PackageLoader('beamngpy'))


module_logger = getLogger(f'{LOGGER_ID}.scenario')
module_logger.setLevel(DGB_LOG_LEVEL)


class Road:
    """
    This class represents a DecalRoad in the environment. It contains
    information about the road's material, direction-ness of lanes,
    and geometry of the edges that make up the road.


    """

    def __init__(self, material, rid=None, interpolate=True, **options):
        """
        Creates a new road instance using the given material name. The material
        name needs to match a material that is part of the level in the
        simulator this road will be placed in.

        Args:
            material (str): Name of the material this road uses. This affects
                            how the road looks visually and needs to match a
                            material that's part of the level this road is
                            placed in.
            rid (str): Optional string setting this road's name. If specified,
                       needs to be unique with respect to other roads in the
                       level/scenario.
            interpolate (bool): Whether to apply Catmull-Rom spline
                                interpolation to smooth transition between the
                                road's nodes.
        """
        self.material = material

        self.rid = rid

        self.drivability = options.get('drivability', 1)
        self.one_way = options.get('one_way', False)
        self.flip_direction = options.get('flip_direction', False)
        self.over_objects = options.get('over_objects', True)
        self.looped = options.get('looped', False)
        self.smoothness = options.get('smoothness', 0.5)
        self.break_angle = options.get('break_angle', 3)
        self.texture_length = options.get('texture_length', 5)
        self.render_priority = options.get('render_priority', 10)

        self.one_way = '1' if self.one_way else '0'
        self.flip_direction = '1' if self.flip_direction else '0'
        self.over_objects = '1' if self.over_objects else '0'
        self.looped = '1' if self.looped else '0'

        if interpolate:
            self.improved_spline = '1'
        else:
            self.improved_spline = '0'
            self.break_angle = 359.9

        self.nodes = list()


class ScenarioObject:
    """
    This class is used to represent objects in the simulator's environment. It
    contains basic information like the object type, position, rotation, and
    scale.
    """

    @staticmethod
    def from_game_dict(d):
        oid = None
        name = None
        otype = None
        pos = None
        rot_quat = None
        scale = None
        if 'id' in d:
            oid = d['id']
            del d['id']

        if 'name' in d:
            name = d['name']
            del d['name']

        if 'class' in d:
            otype = d['class']
            del d['class']

        if 'pos' in d:
            pos = d['position']
            del d['position']

        if 'rot' in d:
            rot_quat = d['rotation']
            del d['rotation']

        if 'scale' in d:
            scale = d['scale']
            del d['scale']

        return ScenarioObject(oid, name, otype, pos, rot_quat, scale, **d)

    def __init__(self, oid, name, otype, pos, rot, scale,
                 rot_quat=None, **options):
        """Creates a scenario object with the given parameters.

        Args:
            oid (string): name of the asset
            name (string): asset id
            otype (string): type of the object according to the BeamNG classification
            pos (tupel): x, y, and z coordinates
            rot (tupel): Euler angles defining the initial orientation.
                         Deprecated.
            scale (tupel): defining the scale along the x,y, and z axis.
            rot_quat (tupel, optional): Quatertnion describing the initial orientation. Defaults to None.
        """
        self.id = oid
        self.name = name
        self.type = otype
        self.pos = pos
        if rot:
            create_warning('the usage of `rot` in class `ScenarioObject` is '
                           'deprecated, the argument will be removed '
                           'in future versions',
                           DeprecationWarning)
            rot_quat = angle_to_quat(rot)
        self.rot = rot_quat
        self.scale = scale
        self.opts = options
        self.children = []

    def __eq__(self, other):
        if isinstance(other, type(self)):
            return self.id == other.id

        return False

    def __hash__(self):
        return hash(self.id)

    def __str__(self):
        s = '{} [{}:{}] @ ({:5.2f}, {:5.2f}, {:5.2f})'
        s = s.format(self.type, self.id, self.name, *self.pos)
        return s

    def __repr__(self):
        return str(self)


class SceneObject:
    def __init__(self, options):
        self.id = options.get('id', None)
        if 'id' in options:
            del options['id']

        self.name = options.get('name', None)
        if 'name' in options:
            del options['name']

        self.type = options.get('class', None)
        if 'type' in options:
            del options['type']

        self.pos = options.get('position', [0, 0, 0])
        if 'position' in options:
            del options['position']

        self.rot = options.get('rotation', [0, 0, 0, 0])
        if 'rotation' in options:
            del options['rotation']

        self.scale = options.get('scale', [0, 0, 0])
        if 'scale' in options:
            del options['scale']

        self.options = options
        self.children = []

    def __eq__(self, other):
        if isinstance(other, type(self)):
            return self.id == other.id

        return False

    def __hash__(self):
        return hash(self.id)

    def __str__(self):
        s = '{} [{}:{}] @ ({:5.2f}, {:5.2f}, {:5.2f})'
        s = s.format(self.type, self.id, self.name, *self.pos)
        return s

    def __repr__(self):
        return str(self)


class DecalRoad(SceneObject):
    def __init__(self, options):
        super(DecalRoad, self).__init__(options)
        self.lines = options.get('lines', [])

        self.annotation = options.get('annotation', None)
        self.detail = options.get('Detail', None)
        self.material = options.get('Material', None)
        self.break_angle = options.get('breakAngle', None)
        self.drivability = options.get('drivability', None)
        self.flip_direction = options.get('flipDirection', False)
        self.improved_spline = options.get('improvedSpline', False)
        self.lanes_left = options.get('lanesLeft', None)
        self.lanes_right = options.get('lanesRight', None)
        self.one_way = options.get('oneWay', False)
        self.over_objects = options.get('overObjects', False)


class StaticObject(ScenarioObject):
    def __init__(self, name, pos, rot, scale, shape, rot_quat=None):
        super(StaticObject, self).__init__(name, None, 'TSStatic',
                                           pos, rot, scale, rot_quat=rot_quat,
                                           shapeName=shape)


class ProceduralMesh(ScenarioObject):
    def __init__(self, pos, rot, name, material, rot_quat=None):
        super(ProceduralMesh, self).__init__(name, name, 'ProceduralMesh',
                                             pos, rot, (1, 1, 1),
                                             rot_quat=rot_quat)
        self.material = material

    def place(self, bng):
        raise NotImplementedError()


class ProceduralCylinder(ProceduralMesh):
    def __init__(self, pos, rot, radius, height, name,
                 rot_quat=None, material=None):
        super(ProceduralCylinder, self).__init__(pos, rot, name, material,
                                                 rot_quat=rot_quat)
        self.radius = radius
        self.height = height

    def place(self, bng):
        bng.create_cylinder(self.name, self.radius, self.height, self.pos,
                            None, material=self.material, rot_quat=self.rot)


class ProceduralBump(ProceduralMesh):
    def __init__(self, pos, rot, width, length, height, upper_length,
                 upper_width, name, rot_quat=None, material=None):
        super(ProceduralBump, self).__init__(pos, rot, name, material,
                                             rot_quat=rot_quat)
        self.width = width
        self.length = length
        self.height = height
        self.upper_length = upper_length
        self.upper_width = upper_width

    def place(self, bng):
        bng.create_bump(self.name, self.width, self.length, self.height,
                        self.upper_length, self.upper_width, self.pos,
                        None, material=self.material, rot_quat=self.rot)


class ProceduralCone(ProceduralMesh):
    def __init__(self, pos, rot, radius, height, name,
                 rot_quat=None, material=None):
        super(ProceduralCone, self).__init__(pos, rot, name, material,
                                             rot_quat=rot_quat)
        self.radius = radius
        self.height = height

    def place(self, bng):
        bng.create_cone(self.name, self.radius, self.height, self.pos,
                        None, material=self.material, rot_quat=self.rot)


class ProceduralCube(ProceduralMesh):
    def __init__(self, pos, rot, size, name, rot_quat=None, material=None):
        super(ProceduralCube, self).__init__(pos, rot, name, material,
                                             rot_quat=rot_quat)
        self.size = size

    def place(self, bng):
        bng.create_cube(self.name, self.size, self.pos, None,
                        material=self.material, rot_quat=self.rot)


class ProceduralRing(ProceduralMesh):
    def __init__(self, pos, rot, radius, thickness, name,
                 rot_quat=None, material=None):
        super(ProceduralRing, self).__init__(pos, rot, name, material,
                                             rot_quat=rot_quat)
        self.radius = radius
        self.thickness = thickness

    def place(self, bng):
        bng.create_ring(self.name, self.radius, self.thickness, self.pos,
                        None, material=self.material, rot_quat=self.rot)


class Scenario:
    """
    The scenario class contains information for setting up and executing
    simulation scenarios along with methods to extract data during their
    execution.
    """

    game_classes = {
        'MissionGroup': lambda d: SceneObject(d),
        'DecalRoad': lambda d: DecalRoad(d),
    }

    @staticmethod
    def from_dict(d):
        if 'sourceFile' in d:
            path = d['sourceFile']
            del d['sourceFile']
        else:
            path = None

        if 'levelName' in d:
            level = d['levelName']
            del d['levelName']
        else:
            level = 'unknown'

        if 'name' in d:
            name = d['name']
            del d['name']
        else:
            name = 'unknown'

        scenario = Scenario(level, name, path, **d)

        return scenario

    def __init__(self, level, name, path=None, **options):
        """
        Instantiates a scenario instance with the given name taking place in
        the given level.

        Args:
            level: Either the name of the level this scenario takes place in
                   as a string or as an instance of :class:`.Level`
            name (str): The name of this scenario. Should be unique for the
                        level it's taking place in to avoid file collisions.
        """
        self.level = level
        self.name = name
        self.path = path
        self.options = options

        self.vehicles = set()
        self.transient_vehicles = set()  # Vehicles added during scenario
        self._vehicle_locations = {}
        self._focus_vehicle = None

        self.roads = list()
        self.waypoints = list()
        self.checkpoints = list()
        self.proc_meshes = list()
        self.objects = list()

        self.cameras = dict()

        self.scene = None

        self.bng = None

        self.logger = getLogger(f'{LOGGER_ID}.Scenario')
        self.logger.setLevel(DGB_LOG_LEVEL)

    def _get_objects_list(self):
        """
        Encodes extra objects to be placed in the scene as dictionaries for the
        prefab template.

        Returns:
            A list of dictionaries representing :class:`.ScenarioObject`
            instances to be placed in the prefab.
        """
        objs = list()
        for obj in self.objects:
            obj_dict = dict(type=obj.type, id=obj.id)
            obj_dict['options'] = copy.deepcopy(obj.opts)

            pos_str = '{} {} {}'.format(*obj.pos)
            rot_mat = quat_as_rotation_mat_str(obj.rot)
            scale_str = '{} {} {}'.format(*obj.scale)
            obj_dict['options']['position'] = pos_str
            obj_dict['options']['rotationMatrix'] = rot_mat
            obj_dict['options']['scale'] = scale_str

            objs.append(obj_dict)
        self.logger.debug(f'The scenario {self.name} has {len(objs)} '
                          'objects of type `beamngpy.ScenarioObject`')
        return objs

    def _get_info_dict(self):
        """
        Generates a dictionary of information to be written to the scenario's
        files in the simulation diretory and returns it.

        Returns:
            Dictionary of information to write into the scenario files of the
            simulator.
        """
        info = dict()
        info['name'] = self.options.get('human_name', self.name)
        info['description'] = self.options.get('description', None)
        info['difficulty'] = self.options.get('difficulty', 0)
        info['authors'] = self.options.get('authors', 'BeamNGpy')
        info['lapConfig'] = self.checkpoints

        vehicles_dict = dict()
        for vehicle in self.vehicles:
            vehicles_dict[vehicle.vid] = {'playerUsable': True}

        if self._focus_vehicle is None:
            self._focus_vehicle = next(iter(self.vehicles)).vid

        vehicles_dict[self._focus_vehicle]['startFocus'] = True

        info['vehicles'] = vehicles_dict
        info['prefabs'] = ['levels/{}/scenarios/{}.prefab'.format(self.level,
                                                                  self.name)]

        return info

    def _get_vehicles_list(self):
        """
        Gets the vehicles contained in this scenario encoded as a dict and
        put into one list, including their position and rotation as a matrix
        ready to be placed in the simulator.

        Returns:
            All vehicles as a dict including position and rotation.
        """
        vehicles = list()
        for vehicle in self.vehicles:
            pos, rot = self._vehicle_locations[vehicle.vid]
            vehicle_dict = dict(vid=vehicle.vid)
            vehicle_dict.update(vehicle.options)
            vehicle_dict['position'] = ' '.join([str(p) for p in pos])
            vehicle_dict['rotationMatrix'] = quat_as_rotation_mat_str(rot)
            vehicles.append(vehicle_dict)
        vehicle_names = [v.vid for v in self.vehicles]
        self.logger.debug(f'The scenario {self.name} has {len(vehicles)} '
                          f'vehicles: {", ".join(vehicle_names)}')
        return vehicles

    def _get_roads_list(self):
        """
        Gets the roads defined in this scenario encoded as a dict and put into
        one list ready to be placed in the simulator.

        Returns:
            All roads encoded as a dict in one list.
        """
        ret = list()
        for idx, road in enumerate(self.roads):
            road_dict = dict(**road.__dict__)

            if road.rid is None:
                road_id = 'beamngpy_road_{}_{:03}'.format(self.name, idx)
            else:
                road_id = road.rid
            road_dict['road_id'] = road_id
            road_dict['render_priority'] = idx

            ret.append(road_dict)
        self.logger.debug(f'The scenario {self.name} has {len(ret)} '
                          'scenario-specific roads.')
        return ret

    def _get_prefab(self):
        """
        Generates prefab code to describe this scenario to the simulation
        engine and returns it as a string.

        Returns:
            Prefab code for the simulator.
        """
        template = TEMPLATE_ENV.get_template('prefab')

        vehicles = self._get_vehicles_list()
        roads = self._get_roads_list()
        objs = self._get_objects_list()

        return template.render(vehicles=vehicles, roads=roads, objects=objs)

    def _get_level_name(self):
        if isinstance(self.level, Level):
            return self.level.name
        else:
            return self.level

    def add_object(self, obj):
        """
        Adds an extra object to be placed in the prefab. Objects are expected
        to be :class:`.ScenarioObject` instances with additional, type-
        specific properties in that class's opts dictionary.
        """
        self.objects.append(obj)

    def add_vehicle(self, vehicle, pos=(0, 0, 0),
                    rot=None, rot_quat=(0, 0, 0, 1), cling=True):
        """
        Adds a vehicle to this scenario at the given position with the given
        orientation. This method has to be called before a scenario is started.

        Args:
            pos (tuple): (x,y,z) tuple specifying the position of the vehicle.
            rot (tuple): (x,y,z) tuple expressing the rotation of the vehicle
                         in Euler angles around each axis. Deprecated.
            rot_quat (tuple, optional): (x, y, z, w) tuple specifying
                                        the rotation as quaternion
        """
        if self.name == vehicle.vid:
            error = 'Cannot have vehicle with the same name as the scenario:' \
                ' Scenario={}, Vehicle={}'.format(self.name, vehicle.vid)
            raise BNGValueError(error)

        if rot:
            create_warning('the usage of `rot` in `Scenario.add_vehicle` '
                           'is deprecated, the argument will be removed '
                           'in future versions',
                           DeprecationWarning)
            rot_quat = angle_to_quat(rot)
        self.vehicles.add(vehicle)
        self._vehicle_locations[vehicle.vid] = (pos, rot_quat)
        self.logger.debug(f'Added vehicle with id \'{vehicle.vid}\'.')

        if self.bng:
            self.bng.spawn_vehicle(vehicle, pos, None, rot_quat=rot_quat,
                                   cling=cling)  # todo
            self.transient_vehicles.add(vehicle)
<<<<<<< HEAD
            vehicle.connect(self.bng)
        else:
            self.logger.debug('No beamngpy instance available. '
                              f'Did not spawn vehicle with id \'{vehicle.vid}\'.')
=======
>>>>>>> 7e381f85

    def remove_vehicle(self, vehicle):
        """
        Removes the given :class:`.Vehicle`: from this scenario. If the
        scenario is currently loaded, the vehicle will be despawned.

        Args:
            vehicle (:class:`.Vehicle`): The vehicle to remove.
        """
        if vehicle in self.vehicles:
            if self.bng:
                self.bng.despawn_vehicle(vehicle)
                self.transient_vehicles.remove(vehicle)
            else:
                self.logger.debug('No beamngpy instance available, cannot '
                                  f'despawn vehicle with id \'{vehicle.vid}\'')

            if vehicle.vid in self._vehicle_locations:
                del self._vehicle_locations[vehicle.vid]
            self.vehicles.remove(vehicle)
        else:
            self.logger.debug(f'No vehicle with id {vehicle.vid} found.')

    def get_vehicle(self, vehicle_id):
        """
        Retrieves the vehicle with the given ID from this scenario.

        Args:
            vehicle_id (str): The ID of the vehicle to find.

        Returns:
            The :class:`.Vehicle` with the given ID. None if it wasn't found.
        """
        for vehicle in self.vehicles:
            if vehicle.vid == vehicle_id:
                return vehicle
        self.logger.debug(f'Could not find vehicle with id {vehicle_id}')
        return None

    def set_initial_focus(self, vehicle_id):
        """defines which vehicle has the initial focus

        Args:
            vehicle_id (string): vehicle id of focussed vehicle
        """
        self._focus_vehicle = vehicle_id

    def add_road(self, road):
        """Adds a road to this scenario.

        Args:
            road (:class:`beamngpy.Road`): road to be added to the scenario.
        """
        self.roads.append(road)

    def add_camera(self, camera, name):
        """
        Adds a :class:`beamngpy.sensors.Camera` to this scenario which can be
        used to obtain rendered frames from a location in the world (e.g.
        something like a surveillance camera.)

        Args:
            camera (:class:`beamngpy.sensors.Camera` ): The camera to add.
            name (str): The name the camera should be identified with.
        """
        if name in self.cameras.keys():
            raise BNGValueError('One scenario cannot have multiple cameras'
                                f'with the same name: "{name}"')
        self.cameras[name] = camera
        camera.attach(None, name)

    def add_procedural_mesh(self, mesh):
        """
        Adds a :class:`.ProceduralMesh` to be placed in world to the scenario.

        Args:
            mesh (:class:`.ProceduralMesh`): The mesh to place.
        """
        self.proc_meshes.append(mesh)
        if self.bng:
            mesh.place(self.bng)

    def add_checkpoints(self, positions, scales, ids=None):
        """
        Adds checkpoints to the scenario.

        Args:
            positions(list): positions (tuple of length 3) of individual points
            scales(list): scale (tuple of length 3) of individual points
            ids(list): optional, names of the individual points
        """
        if ids is None:
            ids = [f"wp{i}" for i in range(len(positions))]
        assert(len(positions) == len(scales) == len(ids))
        options = dict(rot=None,
                       rot_quat=(0, 0, 0, 1),
                       drawDebug='0',
                       directionalWaypoint='0',
                       mode='Ignore',
                       canSave='1',
                       canSaveDynamicFields='1')
        for oid, p, s in zip(ids, positions, scales):
            cp = ScenarioObject(oid=oid,
                                name=oid,
                                otype='BeamNGWaypoint',
                                pos=p,
                                scale=s,
                                **options)
            self.add_object(cp)
        self.checkpoints.extend(ids)

    def _convert_scene_object(self, obj):
        data = self.bng.get_scene_object_data(obj['id'])
        clazz = data['class']
        if clazz in Scenario.game_classes:
            converted = Scenario.game_classes[clazz](data)
        else:
            converted = SceneObject(data)

        if 'children' in obj:
            for child in obj['children']:
                child = self._convert_scene_object(child)
                converted.children.append(child)

        return converted

    def _fill_scene(self):
        scenetree = self.bng.get_scenetree()
        assert scenetree['class'] == 'SimGroup'
        self.scene = self._convert_scene_object(scenetree)

    def sync_scene(self):
        """
        Retrieves the current scene tree of the scenario from the simulator,
        converting them into the most appropriate known (sub)class of
        :class:`.SceneObject`. The result is not returned but rather stored
        in the ``scene`` field of this class.
        """
        self._fill_scene()

    def connect(self, bng):
        """
        Connects this scenario to the simulator, hooking up any cameras to
        their counterpart in the simulator.
        """
        self.bng = bng

        self.logger.debug(f'{len(self.proc_meshes)} procedural meshes.')
        for mesh in self.proc_meshes:
            mesh.place(self.bng)

        self.logger.debug(f'Connecting to {len(self.cameras)} cameras.')
        for _, cam in self.cameras.items():
            cam.connect(self.bng, None)

        self.logger.debug(f'Connecting to {len(self.vehicles)} vehicles.')
        for vehicle in self.vehicles:
            vehicle.connect(bng)

        self.logger.info(f'Connected to scenario: {self.name}')

    def decode_frames(self, camera_data):
        """
        Decodes raw camera sensor data as a :class:`.Image`
        """
        response = dict()
        for name, data in camera_data.items():
            cam = self.cameras[name]
            data = cam.decode_response(data)
            response[name] = data
        return response

    def encode_requests(self):
        """
        Encodes the sensor requests of cameras placed in this scenario for the
        simulator.

        Returns:
            Dictionary of camera names to their corresponding sensor requests.
        """
        requests = dict()
        for name, cam in self.cameras.items():
            request = cam.encode_engine_request()
            requests[name] = request
            self.logger.debug('Added engine request for '
                              f'camera with id <{name}>.')

        requests = dict(type='SensorRequest', sensors=requests)
        return requests

    def get_engine_flags(self):
        """
        Gathers engine flags to set for cameras in this scenario to work.

        Returns:
            Dictionary of flag names to their state.
        """
        flags = dict()
        for _, cam in self.cameras.items():
            camera_flags = cam.get_engine_flags()
            flags.update(camera_flags)
        return flags

    def make(self, bng):
        """
        Generates necessary files to describe the scenario in the simulation
        and outputs them to the simulator.

        Args:
            bng (:class:`.BeamNGpy`): The BeamNGpy instance to generate the
                                      scenario for.

        Returns:
            The path to the information file of this scenario in the simulator.
        """
        level_name = self._get_level_name()

        prefab = self._get_prefab()
        info = self._get_info_dict()
        self.logger.debug(f'Generated prefab:\n{prefab}\n')
        self.logger.debug(f'Generated scenarios info dict:\n{info}\n')

        self.path = bng.create_scenario(level_name, self.name, prefab, info)

    def find(self, bng):
        """
        Looks for the files of an existing scenario and returns the path to the
        info file of this scenario, iff one is found.

        Args:
            bng (:class:`.BeamNGpy`): The BeamNGpy instance to look for the
                                      scenario in.

        Returns:
            The path to the information file of his scenario found in the
            simulator as a string, None if it could not be found.
        """
        scenarios = bng.get_level_scenarios(self.level)
        for path, scenario in scenarios:
            if scenario.name == self.name and scenario.level == self.level:
                self.path = path
        return self.path

    def delete(self, bng):
        """
        Deletes files created by this scenario from the given
        :class:`.BeamNGpy`'s home/user path.
        """
        if self.path is None:
            self.find(bng)
        bng.delete_scenario(self.path)
        self.logger.info(f'Deleted scenario from simulation: "{self.name}".')

    def start(self):
        """
        Starts this scenario. Requires the scenario to be loaded into a
        running :class:`.BeamNGpy` instance first.

        Raises:
            BNGError: If the scenario is not loaded.
        """
        if not self.bng:
            raise BNGError('Scenario needs to be loaded into a BeamNGpy '
                           'instance to be started.')

        self.bng.start_scenario()
        self.logger(f'Started scenario: "{self.name}"')

    def restart(self):
        """
        Restarts this scenario. Requires the scenario to be loaded into a
        running :class:`.BeamNGpy` instance first.

        Notes:
            If any vehicles have been added during the scenario after it has
            been started, they will be removed as the scenario is reset to
            its original state.

        Raises:
            BNGError: If the scenario has not been loaded.
        """
        if not self.bng:
            raise BNGError('Scenario needs to be loaded into a BeamNGpy '
                           'instance to be restarted.')

        while self.transient_vehicles:
            vehicle = self.transient_vehicles.pop()
            if vehicle in self.vehicles:
                self.bng.despawn_vehicle(vehicle)
                del self.vehicles[vehicle]
        self.logger.info(f'Restarted scenario: "{self.name}"')

    def close(self):
        """
        Closes open connections and allocations of the scenario.
        """
        if not self.bng:
            raise BNGError('Scenario needs to be loaded into a BeamNGpy '
                           'instance to be stopped.')

        for vehicle in self.vehicles:
            vehicle.close()

        self.bng = None
        self.logger.debug('Removed beamngpy instance from scenario class.')

    def find_waypoints(self):
        """
        Finds waypoints placed in the world right now.

        Returns:
            A list of :class:`.ScenarioObject` containing waypoints found in
            the world.

        Raises:
            BNGError: If the scenario is not currently loaded.
        """
        if not self.bng:
            raise BNGError('Scenario needs to be loaded into a BeamNGpy '
                           'instance to find objects.')

        return self.bng.find_objects_class('BeamNGWaypoint')

    def find_procedural_meshes(self):
        """
        Finds procedural meshes placed in the world right now.

        Returns:
            A list of :class:`.ScenarioObject` containing procedural meshes
            found in the world.

        Raises:
            BNGError: If the scenario is not currently loaded.
        """
        if not self.bng:
            raise BNGError('Scenario needs to be loaded into a BeamNGpy '
                           'instance to find objects.')

        return self.bng.find_objects_class('ProceduralMesh')

    def find_static_objects(self):
        """
        Finds static objects placed in the world right now.

        Returns:
            A list of :class:`.ScenarioObject` containing statically placed
            objects found in the world.

        Raises:
            BNGError: If the scenario is not currently loaded.
        """
        if not self.bng:
            raise BNGError('Scenario needs to be loaded into a BeamNGpy '
                           'instance to find objects.')

        return self.bng.find_objects_class('TSStatic')

    def update(self):
        """
        Synchronizes object states of this scenario with the simulator. For
        example, this is used to update the :attr:`.Vehicle.state` fields of
        each vehicle in the scenario.

        Raises:
            BNGError: If the scenario is currently not loaded.
        """
        if not self.bng:
            raise BNGError('Scenario needs to be loaded into a BeamNGpy '
                           'instance to update its state.')

        self.bng.update_scenario()

    def render_cameras(self):
        """
        Renders images for each of the cameras place in this scenario.

        Returns:
            A dictionary mapping camera names to color, annotation, or depth
            images, depending on how each camera is set up.

        Raises:
            BNGError: If the scenario is currently not loaded.
        """
        if not self.bng:
            raise BNGError('Scenario needs to be loaded into a BeamNGpy '
                           'instance for rendering cameras.')

        return self.bng.render_cameras()<|MERGE_RESOLUTION|>--- conflicted
+++ resolved
@@ -560,13 +560,10 @@
             self.bng.spawn_vehicle(vehicle, pos, None, rot_quat=rot_quat,
                                    cling=cling)  # todo
             self.transient_vehicles.add(vehicle)
-<<<<<<< HEAD
             vehicle.connect(self.bng)
         else:
             self.logger.debug('No beamngpy instance available. '
                               f'Did not spawn vehicle with id \'{vehicle.vid}\'.')
-=======
->>>>>>> 7e381f85
 
     def remove_vehicle(self, vehicle):
         """
