--- conflicted
+++ resolved
@@ -16,16 +16,11 @@
 import signal
 import socket
 import subprocess
-<<<<<<< HEAD
-=======
-
->>>>>>> f831e825
 from pathlib import Path
 from time import sleep
 
 from .beamngcommon import (ENV, LOGGER_ID, PROTOCOL_VERSION, BNGError,
-                           BNGValueError, ack, angle_to_quat, create_warning,
-                           recv_msg, send_msg)
+                           BNGValueError, ack, create_warning, recv_msg, send_msg)
 from .level import Level
 from .scenario import Scenario, ScenarioObject
 from .vehicle import Vehicle
@@ -59,7 +54,7 @@
     controlling the state of the simulator.
     """
 
-    def __init__(self, host, port, home="C:/game", user=None, remote=False):
+    def __init__(self, host, port, home=None, user=None, remote=False):
         """
         Instantiates a BeamNGpy instance connecting to the simulator on the
         given host and port. The home directory of the simulator can be passed
@@ -97,7 +92,6 @@
                                     'points to where your copy of BeamNG.* is.')
 
             self.home = Path(self.home).resolve()
-
             self.binary = self.determine_binary()
 
             if user:
@@ -622,9 +616,11 @@
         self.send(data)
 
     @ack('OpenedAutoCamera')
-    def open_auto_camera(self, name, vehicle, requested_update_time, update_priority, size, field_of_view, near_far_planes, pos, dir, up, is_using_shared_memory, 
-        colour_shmem_handle, colour_shmem_size, annotation_shmem_handle, annotation_shmem_size, depth_shmem_handle, depth_shmem_size, is_render_colours, 
-        is_render_annotations, is_render_depth, use_instance_annotations, is_visualised, is_static, is_snapping_desired, is_force_inside_triangle):
+    def open_auto_camera(self, name, vehicle, requested_update_time, update_priority, size, field_of_view,
+                         near_far_planes, pos, dir, up, is_using_shared_memory, colour_shmem_handle, colour_shmem_size,
+                         annotation_shmem_handle, annotation_shmem_size, depth_shmem_handle, depth_shmem_size,
+                         is_render_colours, is_render_annotations, is_render_depth, use_instance_annotations,
+                         is_visualised, is_static, is_snapping_desired, is_force_inside_triangle):
 
         data = dict(type='OpenAutoCamera')
         data['name'] = name
@@ -816,23 +812,10 @@
         self.send(data)
 
     @ack('OpenedLidar')
-<<<<<<< HEAD
-    def open_lidar(self, name, vehicle,
-                   useSharedMemory=False, shmem='', shmemSize=0,
-                   pos=(0, 0, 1.7), dir=(0, -1, 0),
-                   vres=64, vAngle=26.9, rps=2200000, hz=20, hAngle=360, maxDist=120,
-                   isVisualised=True, isAnnotated=False,
-                   isStatic=False, isSnappingDesired=False, isForceInsideTriangle=False):
-        """
-        Opens a Lidar sensor instance in the simulator with the given
-        parameters writing its data to the given shared memory space. The Lidar
-        instance has to be assigned a unique name that is later used for
-        closing.
-=======
-    def open_lidar(self, name, vehicle, is_using_shared_memory, point_cloud_shmem_handle, point_cloud_shmem_size, colour_shmem_handle, colour_shmem_size,
-        requested_update_time, update_priority, pos, dir, up, vertical_resolution, vertical_angle, rays_per_second, frequency, horizontal_angle, max_distance, 
-        is_visualised, is_annotated, is_static, is_snapping_desired, is_force_inside_triangle):
->>>>>>> f831e825
+    def open_lidar(self, name, vehicle, is_using_shared_memory, point_cloud_shmem_handle, point_cloud_shmem_size,
+                   colour_shmem_handle, colour_shmem_size, requested_update_time, update_priority, pos, dir, up,
+                   vertical_resolution, vertical_angle, rays_per_second, frequency, horizontal_angle, max_distance,
+                   is_visualised, is_annotated, is_static, is_snapping_desired, is_force_inside_triangle):
 
         data = dict(type='OpenLidar')
         data['useSharedMemory'] = is_using_shared_memory
@@ -863,6 +846,12 @@
 
     @ack('ClosedLidar')
     def close_lidar(self, name):
+        """
+        Closes the Lidar instance of the given name in the simulator.
+
+        Args:
+            name (str): The name of the Lidar instance to close.
+        """
         data = dict(type='CloseLidar')
         data['name'] = name
         self.send(data)
@@ -1164,23 +1153,11 @@
         self.send(data)
 
     @ack('OpenedUltrasonic')
-<<<<<<< HEAD
-    def open_ultrasonic(self, name, vehicle, pos=(0.0, -1.0, 0.0), dir=(0.0, 1.0, 0.0),
-                        size=(200, 200), fov=0.3, near_far_planes=(0.05, 10.0),
-                        range_roundness=-1.15, range_cutoff_sensitivity=0.0, range_shape=0.3,
-                        range_focus=0.376, range_min_cutoff=0.1, range_direct_max_cutoff=10.6,
-                        sensitivity=3.0, fixed_window_size=10.0,
-                        isVisualised=True,
-                        isStatic=False, isSnappingDesired=False, isForceInsideTriangle=False):
-        """
-        Opens an ultrasonic sensor instance in the simulator with the given parameters. 
-        The ultrasonic instance has to be assigned a unique name that is later used for
-        closing.
-=======
-    def open_ultrasonic(self, name, vehicle, requested_update_time, update_priority, pos, dir, up, size, field_of_view, near_far_planes, range_roundness, 
-        range_cutoff_sensitivity, range_shape, range_focus, range_min_cutoff, range_direct_max_cutoff, sensitivity, fixed_window_size, is_visualised,
-        is_static, is_snapping_desired, is_force_inside_triangle):
->>>>>>> f831e825
+    def open_ultrasonic(
+            self, name, vehicle, requested_update_time, update_priority, pos, dir, up, size, field_of_view,
+            near_far_planes, range_roundness, range_cutoff_sensitivity, range_shape, range_focus, range_min_cutoff,
+            range_direct_max_cutoff, sensitivity, fixed_window_size, is_visualised, is_static, is_snapping_desired,
+            is_force_inside_triangle):
 
         data = dict(type='OpenUltrasonic')
         data['name'] = name
@@ -1216,9 +1193,6 @@
         self.send(data)
         self.logger.info(f'Closed ultrasonic sensor: "{name}"')
 
-<<<<<<< HEAD
-    def teleport_vehicle(self, vehicle_id, pos, rot_quat=None, reset=True):
-=======
     @ack('PolledUltrasonic')
     def poll_ultrasonic(self, name):
 
@@ -1394,7 +1368,9 @@
         self.send(data)
 
     @ack('OpenedAccelerometer')
-    def open_accelerometer(self, name, vid, requested_update_time, pos, dir, up, is_using_gravity, is_visualised, is_snapping_desired, is_force_inside_triangle):
+    def open_accelerometer(
+            self, name, vid, requested_update_time, pos, dir, up, is_using_gravity, is_visualised, is_snapping_desired,
+            is_force_inside_triangle):
 
         data = dict(type='OpenAccelerometer')
         data['name'] = name
@@ -1534,8 +1510,7 @@
         # Send the request for the property to the simulation.
         self.send(data)
 
-    def teleport_vehicle(self, vehicle_id, pos, rot=None, rot_quat=None, reset=True):
->>>>>>> f831e825
+    def teleport_vehicle(self, vehicle_id, pos, rot_quat=None, reset=True):
         """
         Teleports the given vehicle to the given position with the given
         rotation.
